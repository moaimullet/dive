--- conflicted
+++ resolved
@@ -1,28 +1,20 @@
 package ui
 
 import (
+	"errors"
 	"log"
 
 	"github.com/fatih/color"
 	"github.com/jroimartin/gocui"
 	"github.com/wagoodman/docker-image-explorer/filetree"
 	"github.com/wagoodman/docker-image-explorer/image"
-<<<<<<< HEAD
-=======
-	"github.com/fatih/color"
-	"github.com/wagoodman/docker-image-explorer/_vendor-20180604210951/github.com/pkg/errors"
->>>>>>> 02418eaa
 )
 
 const debug = false
 
 var Formatting struct {
-<<<<<<< HEAD
-	Header func(...interface{}) string
-=======
-	Header func(...interface{})(string)
-	StatusBar func(...interface{})(string)
->>>>>>> 02418eaa
+	Header    func(...interface{}) string
+	StatusBar func(...interface{}) string
 }
 
 var Views struct {
@@ -149,7 +141,6 @@
 			}
 		}
 
-
 	}
 	// Filetree
 	if view, err := g.SetView(Views.Tree.Name, splitCols, -1+headerRows, debugCols, maxY-bottomRows); err != nil {
