package ui

import (
	"fmt"
	"regexp"
	"strings"

<<<<<<< HEAD
	"github.com/jroimartin/gocui"
	"github.com/wagoodman/docker-image-explorer/filetree"
	"strings"
=======
	"github.com/fatih/color"
	"github.com/jroimartin/gocui"
>>>>>>> 2000a9e8
	"github.com/lunixbochs/vtclean"
	"github.com/wagoodman/docker-image-explorer/filetree"
)

const (
	CompareLayer CompareType = iota
	CompareAll
)

type CompareType int


type FileTreeView struct {
	Name              string
	gui               *gocui.Gui
	view              *gocui.View
	header            *gocui.View
	ModelTree         *filetree.FileTree
	ViewTree          *filetree.FileTree
	RefTrees          []*filetree.FileTree
	HiddenDiffTypes   []bool
	TreeIndex         int

}

func NewFileTreeView(name string, gui *gocui.Gui, tree *filetree.FileTree, refTrees []*filetree.FileTree) (treeview *FileTreeView) {
	treeview = new(FileTreeView)

	// populate main fields
	treeview.Name = name
	treeview.gui = gui
	treeview.ModelTree = tree
	treeview.RefTrees = refTrees
	treeview.HiddenDiffTypes = make([]bool, 4)

	return treeview
}

func (view *FileTreeView) Setup(v *gocui.View, header *gocui.View) error {

	// set view options
	view.view = v
	view.view.Editable = false
	view.view.Wrap = false
	//view.view.Highlight = true
	//view.view.SelBgColor = gocui.ColorGreen
	//view.view.SelFgColor = gocui.ColorBlack
	view.view.Frame = false

	view.header = header
	view.header.Editable = false
	view.header.Wrap = false
	view.header.Frame = false

	// set keybindings
	if err := view.gui.SetKeybinding(view.Name, gocui.KeyArrowDown, gocui.ModNone, func(*gocui.Gui, *gocui.View) error { return view.CursorDown() }); err != nil {
		return err
	}
	if err := view.gui.SetKeybinding(view.Name, gocui.KeyArrowUp, gocui.ModNone, func(*gocui.Gui, *gocui.View) error { return view.CursorUp() }); err != nil {
		return err
	}
	if err := view.gui.SetKeybinding(view.Name, gocui.KeySpace, gocui.ModNone, func(*gocui.Gui, *gocui.View) error { return view.toggleCollapse() }); err != nil {
		return err
	}
	if err := view.gui.SetKeybinding(view.Name, gocui.KeyCtrlA, gocui.ModNone, func(*gocui.Gui, *gocui.View) error { return view.toggleShowDiffType(filetree.Added) }); err != nil {
		return err
	}
	if err := view.gui.SetKeybinding(view.Name, gocui.KeyCtrlR, gocui.ModNone, func(*gocui.Gui, *gocui.View) error { return view.toggleShowDiffType(filetree.Removed) }); err != nil {
		return err
	}
	if err := view.gui.SetKeybinding(view.Name, gocui.KeyCtrlM, gocui.ModNone, func(*gocui.Gui, *gocui.View) error { return view.toggleShowDiffType(filetree.Changed) }); err != nil {
		return err
	}
	if err := view.gui.SetKeybinding(view.Name, gocui.KeyCtrlU, gocui.ModNone, func(*gocui.Gui, *gocui.View) error { return view.toggleShowDiffType(filetree.Unchanged) }); err != nil {
		return err
	}
	if err := view.gui.SetKeybinding(view.Name, gocui.KeyCtrlSlash, gocui.ModNone, func(*gocui.Gui, *gocui.View) error { return nil }); err != nil {
		return err
	}

	view.updateViewTree()
	view.Render()

	headerStr := fmt.Sprintf(filetree.AttributeFormat+" %s", "P", "ermission", "UID:GID", "Size", "Filetree")
	fmt.Fprintln(view.header, Formatting.Header(vtclean.Clean(headerStr, false)))

	return nil
}



func (view *FileTreeView) setTreeByLayer(bottomTreeStart, bottomTreeStop, topTreeStart, topTreeStop int) error {
	//if stopIdx > len(view.RefTrees)-1 {
	//	return errors.New(fmt.Sprintf("Invalid layer index given: %d of %d", stopIdx, len(view.RefTrees)-1))
	//}
	newTree := filetree.StackRange(view.RefTrees, bottomTreeStart, bottomTreeStop)

	for idx := topTreeStart; idx <= topTreeStop; idx++ {
		newTree.Compare(view.RefTrees[idx])
	}

	// preserve view state on copy
	visitor := func(node *filetree.FileNode) error {
		newNode, err := newTree.GetNode(node.Path())
		if err == nil {
			newNode.Data.ViewInfo = node.Data.ViewInfo
		}
		return nil
	}
	view.ModelTree.VisitDepthChildFirst(visitor, nil)

	view.view.SetCursor(0, 0)
	view.TreeIndex = 0
	view.ModelTree = newTree
	view.updateViewTree()
	return view.Render()
}

func (view *FileTreeView) CursorDown() error {
	// cannot easily (quickly) check the model length, allow the view
	// to let us know what is a valid bounds (i.e. when it hits an empty line)
	err := CursorDown(view.gui, view.view)
	if err == nil {
		view.TreeIndex++
	}
	return view.Render()
}

func (view *FileTreeView) CursorUp() error {
	if view.TreeIndex > 0 {
		err := CursorUp(view.gui, view.view)
		if err == nil {
			view.TreeIndex--
		}
	}
	return view.Render()
}

func (view *FileTreeView) getAbsPositionNode() (node *filetree.FileNode) {
	var visiter func(*filetree.FileNode) error
	var evaluator func(*filetree.FileNode) bool
	var dfsCounter int

	visiter = func(curNode *filetree.FileNode) error {
		if dfsCounter == view.TreeIndex {
			node = curNode
		}
		dfsCounter++
		return nil
	}
	var filterBytes []byte
	var filterRegex *regexp.Regexp
	read, err := Views.Command.view.Read(filterBytes)
	if read > 0 && err == nil {
		regex, err := regexp.Compile(string(filterBytes))
		if err == nil {
			filterRegex = regex
		}
	}

	evaluator = func(curNode *filetree.FileNode) bool {
		regexMatch := true
		if filterRegex != nil {
			match := filterRegex.Find([]byte(curNode.Path()))
			regexMatch = match != nil
		}
		return !curNode.Parent.Data.ViewInfo.Collapsed && !curNode.Data.ViewInfo.Hidden && regexMatch
	}

	err = view.ModelTree.VisitDepthParentFirst(visiter, evaluator)
	if err != nil {
		panic(err)
	}

	return node
}

func (view *FileTreeView) toggleCollapse() error {
	node := view.getAbsPositionNode()
	if node != nil {
		node.Data.ViewInfo.Collapsed = !node.Data.ViewInfo.Collapsed
	}
	view.updateViewTree()
	return view.Render()
}

func (view *FileTreeView) toggleShowDiffType(diffType filetree.DiffType) error {
	view.HiddenDiffTypes[diffType] = !view.HiddenDiffTypes[diffType]

	view.view.SetCursor(0, 0)
	view.TreeIndex = 0
	view.updateViewTree()
	return view.Render()
}

func filterRegex() *regexp.Regexp {
	if Views.Command == nil || Views.Command.view == nil {
		return nil
	}
	filterString := strings.TrimSpace(Views.Command.view.Buffer())
	if len(filterString) < 1 {
		return nil
	}

	regex, err := regexp.Compile(filterString)
	if err != nil {
		return nil
	}

	return regex
}

func (view *FileTreeView) updateViewTree() {
	regex := filterRegex()

	// keep the view selection in parity with the current DiffType selection
	view.ModelTree.VisitDepthChildFirst(func(node *filetree.FileNode) error {
		node.Data.ViewInfo.Hidden = view.HiddenDiffTypes[node.Data.DiffType]
		visibleChild := false
		for _, child := range node.Children {
			if !child.Data.ViewInfo.Hidden {
				visibleChild = true
			}
		}
		if regex != nil && !visibleChild {
			match := regex.FindString(node.Path())
			node.Data.ViewInfo.Hidden = len(match) == 0
		}
		return nil
	}, nil)

	// make a new tree with only visible nodes
	view.ViewTree = view.ModelTree.Copy()
	view.ViewTree.VisitDepthParentFirst(func(node *filetree.FileNode) error {
		if node.Data.ViewInfo.Hidden {
			view.ViewTree.RemovePath(node.Path())
		}
		return nil
	}, nil)
}

func (view *FileTreeView) KeyHelp() string {
<<<<<<< HEAD
	return  Formatting.Control("[Space]") + ": Collapse dir " +
		Formatting.Control("[^A]") + ": Added files " +
		Formatting.Control("[^R]") + ": Removed files " +
		Formatting.Control("[^M]") + ": Modified files " +
		Formatting.Control("[^U]") + ": Unmodified files"
=======
	control := color.New(color.Bold).SprintFunc()
	return control("[Space]") + ": Collapse dir " +
		control("[^A]") + ": Added files " +
		control("[^R]") + ": Removed files " +
		control("[^M]") + ": Modified files " +
		control("[^U]") + ": Unmodified files"
>>>>>>> 2000a9e8
}

func (view *FileTreeView) Render() error {
	// print the tree to the view
	lines := strings.Split(view.ViewTree.String(true), "\n")
	view.gui.Update(func(g *gocui.Gui) error {
		view.view.Clear()
		for idx, line := range lines {
			if idx == view.TreeIndex {
				fmt.Fprintln(view.view, Formatting.StatusBar(vtclean.Clean(line, false)))
			} else {
				fmt.Fprintln(view.view, line)
			}
		}
		// todo: should we check error on the view println?
		return nil
	})
	return nil
}

func (view *FileTreeView) ReRender() error {
	view.updateViewTree()
	return view.Render()
}<|MERGE_RESOLUTION|>--- conflicted
+++ resolved
@@ -5,16 +5,9 @@
 	"regexp"
 	"strings"
 
-<<<<<<< HEAD
 	"github.com/jroimartin/gocui"
 	"github.com/wagoodman/docker-image-explorer/filetree"
-	"strings"
-=======
-	"github.com/fatih/color"
-	"github.com/jroimartin/gocui"
->>>>>>> 2000a9e8
 	"github.com/lunixbochs/vtclean"
-	"github.com/wagoodman/docker-image-explorer/filetree"
 )
 
 const (
@@ -255,20 +248,11 @@
 }
 
 func (view *FileTreeView) KeyHelp() string {
-<<<<<<< HEAD
 	return  Formatting.Control("[Space]") + ": Collapse dir " +
 		Formatting.Control("[^A]") + ": Added files " +
 		Formatting.Control("[^R]") + ": Removed files " +
 		Formatting.Control("[^M]") + ": Modified files " +
 		Formatting.Control("[^U]") + ": Unmodified files"
-=======
-	control := color.New(color.Bold).SprintFunc()
-	return control("[Space]") + ": Collapse dir " +
-		control("[^A]") + ": Added files " +
-		control("[^R]") + ": Removed files " +
-		control("[^M]") + ": Modified files " +
-		control("[^U]") + ": Unmodified files"
->>>>>>> 2000a9e8
 }
 
 func (view *FileTreeView) Render() error {
